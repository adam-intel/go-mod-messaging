//
// Copyright (c) 2019 Intel Corporation
//
// Licensed under the Apache License, Version 2.0 (the "License");
// you may not use this file except in compliance with the License.
// You may obtain a copy of the License at
//
//      http://www.apache.org/licenses/LICENSE-2.0
//
// Unless required by applicable law or agreed to in writing, software
// distributed under the License is distributed on an "AS IS" BASIS,
// WITHOUT WARRANTIES OR CONDITIONS OF ANY KIND, either express or implied.
// See the License for the specific language governing permissions and
// limitations under the License.
//

package zeromq

import (
	"encoding/json"
	"errors"
	"fmt"
	"sync"
	"time"

	"github.com/edgexfoundry/go-mod-messaging/pkg/messaging"

	"github.com/pebbe/zmq4"
	zmq "github.com/pebbe/zmq4"
)

const (
	correlationID = iota
	payload
)

const (
	defaultMsgProtocol = "tcp"
)

type zeromqClient struct {
	publisher              *zmq.Socket
	subscriber             *zmq.Socket
	topics                 []messaging.TopicChannel
	errors                 chan error
	config                 messaging.MessageBusConfig
	closed                 chan bool
	waitGrp                sync.WaitGroup
	publisherDisconnected  bool
	subscriberDisconnected bool
}

// NewZeroMqClient instantiates a new zeromq client instance based on the configuration
func NewZeroMqClient(msgConfig messaging.MessageBusConfig) (*zeromqClient, error) {

	client := zeromqClient{config: msgConfig, closed: make(chan bool), publisherDisconnected: true, subscriberDisconnected: true}
	return &client, nil
}

// Connect implements connect to 0mq
// Since 0mq pub-sub pattern has different pub socket type and sub socket one
// the socket initialzation and connection are delayed to Publish and Subscribe calls, respectively
func (client *zeromqClient) Connect() error {
	return nil
}

func (client *zeromqClient) Publish(message messaging.MessageEnvelope, topic string) error {

	msgQueueURL := client.getPublishMessageQueueURL()
	var err error

	if client.publisher == nil {

		if client.publisher, err = zmq.NewSocket(zmq.PUB); err != nil {
			return err
		}
		if conErr := client.publisher.Bind(msgQueueURL); conErr != nil {
			return conErr
		}

		client.publisherDisconnected = false
		fmt.Println("Publisher successfully connected to 0MQ message queue")

		// allow some time for socket binding before start publishing
		time.Sleep(time.Second)
	} else if client.publisherDisconnected {
		// reconnect with the endpoint
		if conErr := client.publisher.Bind(msgQueueURL); conErr != nil {
			return conErr
		}
		client.publisherDisconnected = false
		// allow some time for socket binding before start publishing
		time.Sleep(time.Second)
	}

	msgBytes, err := json.Marshal(message)
	if err != nil {
		return err
	}

	// client.publishMux.Lock()
	// defer client.publishMux.Unlock()

	msgTotalBytes, err := client.publisher.SendMessage(topic, msgBytes)

	if err != nil {
		return err
	} else if msgTotalBytes != len(topic)+len(msgBytes) {
		return errors.New("The length of the sent messages does not match the expected length")
	}

	return err
}

func (client *zeromqClient) Subscribe(topics []messaging.TopicChannel, messageErrors chan error) error {

	client.topics = topics
	client.errors = messageErrors

	msgQueueURL := client.getSubscribMessageQueueURL()
	if err := client.initSubscriber(msgQueueURL); err != nil {
		return err
	}

	client.subscriberDisconnected = false

	for _, topic := range topics {
		client.subscriber.SetSubscribe(topic.Topic)
		fmt.Printf("Subscribe topic filter: %s", topic.Topic)
		fmt.Println()

		client.waitGrp.Add(1)
		go func(topic messaging.TopicChannel) {
			defer client.waitGrp.Done()

			for {
<<<<<<< HEAD
				msgTopic, err := client.subscriber.Recv(zmq.SNDMORE)

				if err != nil && err.Error() != "resource temporarily unavailable" {
					fmt.Printf("Error received from subscribe: %s\n", err)
					client.errors <- err
					continue
				}

				fmt.Printf("Message topic: %s\n", msgTopic)

				payloadMsg, err := client.subscriber.Recv(0)

				if err != nil && err.Error() != "resource temporarily unavailable" {
					fmt.Printf("Error received from subscribe: %s\n", err)
					client.errors <- err
					continue
				}

				msgEnvelope := messaging.MessageEnvelope{}
				if err := json.Unmarshal([]byte(payloadMsg), &msgEnvelope); err != nil {
					client.errors <- err
					continue
				}

				topic.Messages <- &msgEnvelope
=======
				select {
				case <-client.closed:
					return
				default:
					payloadMsg, err := client.subscriber.RecvMessage(zmq4.DONTWAIT)

					if err != nil && err.Error() != "resource temporarily unavailable" {
						fmt.Printf("Error received from subscribe: %s", err)
						fmt.Println()
						client.errors <- err
						continue
					}

					if len(payloadMsg) == 0 {
						continue
					}

					if len(payloadMsg) != 2 {
						client.errors <- fmt.Errorf("Expecting to have 2 incoming messages but found: %d", len(payloadMsg))
						continue
					}

					msgEnvelope := messaging.MessageEnvelope{}
					unmarshallErr := json.Unmarshal([]byte(payloadMsg[payload]), &msgEnvelope)
					if unmarshallErr != nil {
						client.errors <- unmarshallErr
						continue
					}

					topic.Messages <- &msgEnvelope
					fmt.Printf("Receiving message payload: %v\n", msgEnvelope)
				}
>>>>>>> d698bf5c
			}
		}(topic)
	}

	return nil
}

func (client *zeromqClient) Disconnect() error {
	// already disconnected, NOP
	if client.publisherDisconnected && client.subscriberDisconnected {
		fmt.Println("both pub-sub already disconnected")
		return nil
	}

	var disconnectErrs []error
	// use 0mq's disconnect / unbind API to disconnect from the endpoint
	if client.publisher != nil && !client.publisherDisconnected {
		errPublish := client.publisher.Unbind(client.getPublishMessageQueueURL())
		if errPublish != nil {
			fmt.Println("got publisher disconnect error")
			disconnectErrs = append(disconnectErrs, errPublish)
		} else {
			client.publisherDisconnected = true
		}
	}

	if client.subscriber != nil && !client.subscriberDisconnected {
		errSubscribe := client.subscriber.Disconnect(client.getSubscribMessageQueueURL())
		if errSubscribe != nil {
			fmt.Println("got subsriber disconnect error")
			disconnectErrs = append(disconnectErrs, errSubscribe)
		} else {
			client.subscriberDisconnected = true
		}
	}

	client.closed <- true
	client.waitGrp.Wait()

	// close error channel
	if client.errors != nil {
		close(client.errors)
	}

	// close all topic channels
	for _, topic := range client.topics {
		if topic.Messages != nil {
			close(topic.Messages)
		}
	}

	close(client.closed)

	if len(disconnectErrs) == 0 {
		return nil
	}

	var errorStr string
	for _, err := range disconnectErrs {
		if err != nil {
			errorStr = errorStr + fmt.Sprintf("%s  ", err.Error())
		}
	}

	return errors.New(errorStr)
}

func (client *zeromqClient) initSubscriber(msgQueueURL string) (err error) {

	if client.subscriber == nil {
		if client.subscriber, err = zmq.NewSocket(zmq.SUB); err != nil {
			return err
		}
	}

	fmt.Printf("Subscribing to message queue: [%s] ...", msgQueueURL)
	fmt.Println()
	return client.subscriber.Connect(msgQueueURL)
}

func (client *zeromqClient) getPublishMessageQueueURL() string {
	return fmt.Sprintf("%s://%s:%d", client.getPublishMessageProtocol(), client.config.PublishHost.Host,
		client.config.PublishHost.Port)
}

func (client *zeromqClient) getPublishMessageProtocol() string {
	if client.config.PublishHost.Protocol == "" {
		return defaultMsgProtocol
	}
	return client.config.PublishHost.Protocol
}

func (client *zeromqClient) getSubscribMessageQueueURL() string {
	return fmt.Sprintf("%s://%s:%d", client.getSubscribeMessageProtocol(), client.config.SubscribeHost.Host,
		client.config.SubscribeHost.Port)
}

func (client *zeromqClient) getSubscribeMessageProtocol() string {
	if client.config.SubscribeHost.Protocol == "" {
		return defaultMsgProtocol
	}
	return client.config.SubscribeHost.Protocol
}<|MERGE_RESOLUTION|>--- conflicted
+++ resolved
@@ -134,33 +134,6 @@
 			defer client.waitGrp.Done()
 
 			for {
-<<<<<<< HEAD
-				msgTopic, err := client.subscriber.Recv(zmq.SNDMORE)
-
-				if err != nil && err.Error() != "resource temporarily unavailable" {
-					fmt.Printf("Error received from subscribe: %s\n", err)
-					client.errors <- err
-					continue
-				}
-
-				fmt.Printf("Message topic: %s\n", msgTopic)
-
-				payloadMsg, err := client.subscriber.Recv(0)
-
-				if err != nil && err.Error() != "resource temporarily unavailable" {
-					fmt.Printf("Error received from subscribe: %s\n", err)
-					client.errors <- err
-					continue
-				}
-
-				msgEnvelope := messaging.MessageEnvelope{}
-				if err := json.Unmarshal([]byte(payloadMsg), &msgEnvelope); err != nil {
-					client.errors <- err
-					continue
-				}
-
-				topic.Messages <- &msgEnvelope
-=======
 				select {
 				case <-client.closed:
 					return
@@ -193,7 +166,6 @@
 					topic.Messages <- &msgEnvelope
 					fmt.Printf("Receiving message payload: %v\n", msgEnvelope)
 				}
->>>>>>> d698bf5c
 			}
 		}(topic)
 	}
